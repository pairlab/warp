--- conflicted
+++ resolved
@@ -4,11 +4,7 @@
     <meta name="viewport" content="width=device-width,initial-scale=1"/>
     <meta name="color-scheme" content="light dark"><link rel="index" title="Index" href="#" /><link rel="search" title="Search" href="search.html" />
 
-<<<<<<< HEAD
-    <!-- Generated with Sphinx 6.1.3 and Furo 2023.03.27 --><title>Index - Warp 0.10.0</title>
-=======
     <!-- Generated with Sphinx 5.3.0 and Furo 2023.03.27 --><title>Index - Warp 0.10.0</title>
->>>>>>> 4dd7d892
 <link rel="stylesheet" type="text/css" href="_static/pygments.css" />
     <link rel="stylesheet" type="text/css" href="_static/styles/furo.css?digest=fad236701ea90a88636c2a8c73b44ae642ed2a53" />
     <link rel="stylesheet" type="text/css" href="_static/styles/furo-extensions.css?digest=30d1aed668e5c3a91c3e3bf6a60b675221979f0e" />
