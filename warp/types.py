--- conflicted
+++ resolved
@@ -593,12 +593,8 @@
 
             self.__array_interface__ = { 
                 "data": (self.ptr, False), 
-<<<<<<< HEAD
                 "shape": tuple(arr_shape),  
-=======
-                "shape": arr_shape,  
-                "strides": arr_strides,  
->>>>>>> 8df048a2
+                "strides": tuple(arr_strides),  
                 "typestr": type_typestr(self.dtype), 
                 "version": 3 
             }
@@ -608,12 +604,8 @@
 
             self.__cuda_array_interface__ = {
                 "data": (self.ptr, False),
-<<<<<<< HEAD
                 "shape": tuple(arr_shape),
-=======
-                "shape": arr_shape,
-                "strides": arr_strides,
->>>>>>> 8df048a2
+                "strides": tuple(arr_strides),
                 "typestr": type_typestr(self.dtype),
                 "version": 2
             }
