--- conflicted
+++ resolved
@@ -86,7 +86,6 @@
     printf("todo\n");
 }
 
-<<<<<<< HEAD
 inline CUDA_CALLABLE vec2 index(const mat22& m, int row)
 {
     return vec2(m.data[row][0], m.data[row][1]);
@@ -100,7 +99,6 @@
 
 
 
-=======
 inline bool CUDA_CALLABLE isfinite(const mat22& m)
 {
     for (int i=0; i < 2; ++i)
@@ -110,7 +108,6 @@
     return true;
 }
 
->>>>>>> 6b7894e6
 inline CUDA_CALLABLE float index(const mat22& m, int row, int col)
 {
 #if FP_CHECK
