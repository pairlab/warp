# Copyright (c) 2022 NVIDIA CORPORATION.  All rights reserved.
# NVIDIA CORPORATION and its licensors retain all intellectual property
# and proprietary rights in and to this software, related documentation
# and any modifications thereto.  Any use, reproduction, disclosure or
# distribution of this software and related documentation without an express
# license agreement from NVIDIA CORPORATION is strictly prohibited.

import math
import os
import sys
import inspect
import hashlib
import ctypes
import platform
import ast

from typing import Tuple
from typing import List
from typing import Dict
from typing import Any
from typing import Callable
from typing import Union

import warp
import warp.utils
import warp.codegen
import warp.build
import warp.config

import numpy as np

# represents either a built-in or user-defined function
class Function:

    def __init__(self,
                 func,
                 key,
                 namespace,
                 input_types=None,
                 value_func=None,
                 module=None,
                 variadic=False,
                 export=False,
                 doc="",
                 group="",
                 hidden=False,
                 skip_replay=False):
        
        self.func = func   # points to Python function decorated with @wp.func, may be None for builtins
        self.key = key
        self.namespace = namespace
        self.value_func = value_func    # a function that takes a list of args and returns the value type, e.g.: load(array, index) returns the type of value being loaded
        self.input_types = {}
        self.export = export
        self.doc = doc
        self.group = group
        self.module = module
        self.variadic = variadic        # function can take arbitrary number of inputs, e.g.: printf()
        self.hidden = hidden            # function will not be listed in docs
        self.skip_replay = skip_replay  # whether or not operation will be performed during the forward replay in the backward pass

        # embedded linked list of all overloads
        # the module's function dictionary holds 
        # the list head for a given key (func name)
        self.overloads = [self]

        if func:

            # user defined (Python) function
            self.adj = warp.codegen.Adjoint(func)

            # record input types    
            for name, type in self.adj.arg_types.items():
                
                if name == "return":
                    def value_func(args):
                        return type
                    self.value_func = value_func
                
                else:
                    self.input_types[name] = type

        else:

            # builtin (native) function, canonicalize argument types
            for k, v in input_types.items():
                self.input_types[k] = warp.types.type_to_warp(v)

            # cache mangled name
            if self.is_simple():
                self.mangled_name = self.mangle()
            else:
                self.mangled_name = None

        # add to current module
        if module:
            module.register_function(self)
            

    def __call__(self, *args, **kwargs):
        # handles calling a builtin (native) function
        # as if it was a Python function, i.e.: from
        # within the CPython interpreter rather than 
        # from within a kernel (experimental).

        if self.is_builtin() and self.mangled_name:

            # store last error during overload resolution
            error = None

            for f in self.overloads:
                    
                # try and find builtin in the warp.dll            
                if hasattr(warp.context.runtime.core, f.mangled_name) == False:
                    raise RuntimeError(f"Couldn't find function {self.key} with mangled name {self.mangled_name} in the Warp native library")
                
                try:
                    # try and pack args into what the function expects
                    params = []
                    for i, (arg_name, arg_type) in enumerate(f.input_types.items()):

                        a = args[i]

                        # try to convert to a value type (vec3, mat33, etc)
                        if issubclass(arg_type, ctypes.Array):

                            # force conversion to ndarray first (handles tuple / list, Gf.Vec3 case)
                            a = np.array(a)

                            # flatten to 1D array
                            v = a.flatten()
                            if (len(v) != arg_type._length_):
                                raise RuntimeError(f"Error calling function '{f.key}', parameter for argument '{arg_name}' has length {len(v)}, but expected {arg_type._length_}. Could not convert parameter to {arg_type}.")

                            # wrap the arg_type (which is an ctypes.Array) in a structure
                            # to ensure parameter is passed to the .dll by value rather than reference
                            class ValueArg(ctypes.Structure):
                                _fields_ = [ ('value', arg_type)]

                            x = ValueArg()
                            for i in range(arg_type._length_):
                                x.value[i] = v[i]

                            params.append(x)

                        else:
                            try:
                                # try to pack as a scalar type
                                params.append(arg_type._type_(a))
                            except:
                                raise RuntimeError(f"Error calling function {f.key}, unable to pack function parameter type {type(a)} for param {arg_name}, expected {arg_type}")

                    # returns the corresponding ctype for a scalar or vector warp type
                    def type_ctype(dtype):

                        if dtype == float:
                            return ctypes.c_float
                        elif dtype == int:
                            return ctypes.c_int32
                        elif issubclass(dtype, ctypes.Array):
                            return dtype
                        elif issubclass(dtype, ctypes.Structure):
                            return dtype
                        else:
                            # scalar type
                            return dtype._type_

                    value_type = type_ctype(f.value_func(None))

                    # construct return value (passed by address)
                    ret = value_type()
                    ret_addr = ctypes.c_void_p(ctypes.addressof(ret))

                    params.append(ret_addr)

                    c_func = getattr(warp.context.runtime.core, f.mangled_name)
                    c_func(*params)

                    if issubclass(value_type, ctypes.Array) or issubclass(value_type, ctypes.Structure):
                        # return vector types as ctypes 
                        return ret
                    else:
                        # return scalar types as int/float
                        return ret.value
                
                except Exception as e:
                    # couldn't pack values to match this overload
                    # store error and move onto the next one
                    error = e
                    continue

            # overload resolution or call failed
            # raise the last exception encountered
            raise error

        else:
            raise RuntimeError(f"Error, functions decorated with @wp.func can only be called from within Warp kernels (trying to call {self.key}())")
       

    def is_builtin(self):
        return self.func == None

    def is_simple(self):
        
        if self.variadic:
           return False

        # only export simple types that don't use arrays
        for k, v in self.input_types.items():
            if isinstance(v, warp.array) or v == Any or v == Callable or v == Tuple:
                return False

        return_type = ""

        try:
            # todo: construct a default value for each of the functions args
            # so we can generate the return type for overloaded functions
            return_type = type_str(self.value_func(None))
        except:
            return False

        if return_type.startswith("Tuple"):
            return False

        return True

    def mangle(self):       
        # builds a mangled name for the C-exported 
        # function, e.g.: builtin_normalize_vec3()

        name = "builtin_" + self.key
        
        types = []
        for t in self.input_types.values():
            types.append(t.__name__)

        return "_".join([name, *types])

    def add_overload(self, f):

        # todo: note that it is an error to add two functions
        # with the exact same signature as this would cause compile
        # errors during compile time. We should check here if there
        # is a previously created function with the same signature
        self.overloads.append(f)


class KernelHooks:
    def __init__(self, forward, backward):
        self.forward = forward
        self.backward = backward


# caches source and compiled entry points for a kernel (will be populated after module loads)
class Kernel:

    def __init__(self, func, key, module):

        self.func = func
        self.module = module
        self.key = key

        self.adj = warp.codegen.Adjoint(func)

        if (module):
            module.register_kernel(self)

    # lookup and cache entry points based on name, called after compilation / module load
    def get_hooks(self, device):

        # get dictionary of hooks for the given device
        device_hooks = self.module.kernel_hooks.get(device.context, {})

        # look up this kernel
        hooks = device_hooks.get(self)
        if hooks is not None:
            return hooks
        
        if device.is_cpu:
            forward = eval("self.module.dll." + self.key + "_cpu_forward")
            backward = eval("self.module.dll." + self.key + "_cpu_backward")
        else:
            cu_module = self.module.cuda_modules[device.context]
            forward = runtime.core.cuda_get_kernel(device.context, cu_module, (self.key + "_cuda_kernel_forward").encode('utf-8'))
            backward = runtime.core.cuda_get_kernel(device.context, cu_module, (self.key + "_cuda_kernel_backward").encode('utf-8'))

        hooks = KernelHooks(forward, backward)
        device_hooks[self] = hooks
        return hooks


#----------------------

# decorator to register function, @func
def func(f):
    name = warp.codegen.make_full_qualified_name(f)

    m = get_module(f.__module__)
    func = Function(func=f, key=name, namespace="", module=m, value_func=None)   # value_type not known yet, will be inferred during Adjoint.build()

    # return the top of the list of overloads for this key
    return m.functions[name]

# decorator to register kernel, @kernel, custom_name may be a string
# that creates a kernel with a different name from the actual function
def kernel(f):
    
    m = get_module(f.__module__)
    k = Kernel(func=f, key=warp.codegen.make_full_qualified_name(f), module=m)

    return k


# decorator to register struct, @struct
def struct(c):

    m = get_module(c.__module__)
    s = warp.codegen.Struct(cls=c, key=warp.codegen.make_full_qualified_name(c), module=m)

    return s


builtin_functions = {}


def add_builtin(key, input_types={}, value_type=None, value_func=None, doc="", namespace="wp::", variadic=False, export=True, group="Other", hidden=False, skip_replay=False):

    # wrap simple single-type functions with a value_func()
    if value_func == None:
        def value_func(args):
            return value_type
   
    func = Function(func=None,
                    key=key,
                    namespace=namespace,
                    input_types=input_types,
                    value_func=value_func,
                    variadic=variadic,
                    export=export,
                    doc=doc,
                    group=group,
                    hidden=hidden,
                    skip_replay=skip_replay)

    if key in builtin_functions:
        builtin_functions[key].add_overload(func)
    else:
        builtin_functions[key] = func

        # export means the function will be added to the `warp` module namespace
        # so that users can call it directly from the Python interpreter
        if export == True:
            
            if hasattr(warp, key):
                
                # check that we haven't already created something at this location
                # if it's just an overload stub for auto-complete then overwrite it
                if getattr(warp, key).__name__ != "_overload_dummy":
                    raise RuntimeError(f"Trying to register builtin function '{key}' that would overwrite existing object.")

            setattr(warp, key, func)
            

# global dictionary of modules
user_modules = {}

def get_module(name):

    # some modules might be manually imported using `importlib` without being
    # registered into `sys.modules`
    parent = sys.modules.get(name, None)
    parent_loader = None if parent is None else parent.__loader__

    if name in user_modules:

        # check if the Warp module was created using a different loader object 
        # if so, we assume the file has changed and we recreate the module to
        # clear out old kernels / functions
        if user_modules[name].loader is not parent_loader:

            old_module = user_modules[name]

            # Unload the old module and recursively unload all of its dependents.
            # This ensures that dependent modules will be re-hashed and reloaded on next launch.
            # The visited set tracks modules already visited to avoid circular references.
            def unload_recursive(module, visited):
                module.unload()
                visited.add(module)
                for d in module.dependents:
                    if d not in visited:
                        unload_recursive(d, visited)

            unload_recursive(old_module, visited=set())

            # clear out old kernels, funcs, struct definitions
            old_module.kernels = {}
            old_module.functions = {}
            old_module.constants = []
            old_module.structs = []
            old_module.loader = parent_loader

        return user_modules[name]

    else:
        
        # else Warp module didn't exist yet, so create a new one
        user_modules[name] = warp.context.Module(name, parent_loader)
        return user_modules[name]


class ModuleBuilder:

    def __init__(self, module, options):
            
        self.functions = {}
        self.structs = {}
        self.options = options
        self.module = module

        # build all functions declared in the module
        for func in module.functions.values():
            self.build_function(func)

        # build all kernel entry points
        for kernel in module.kernels.values():
            self.build_kernel(kernel)

    def build_struct(self, struct):
        self.structs[struct] = None

    def build_kernel(self, kernel):
        kernel.adj.build(self)

    def build_function(self, func):

        if func in self.functions:
            return
        else:

            func.adj.build(self)

            # complete the function return type after we have analyzed it (inferred from return statement in ast)
            if not func.value_func:

                def wrap(adj):
                    def value_type(args):
                        if (adj.return_var):
                            return adj.return_var.type
                        else:
                            return None

                    return value_type

                func.value_func = wrap(func.adj)

            # use dict to preserve import order
            self.functions[func] = None

    def codegen_cpu(self):

        cpp_source = ""

        # code-gen structs
        for struct in self.structs.keys():
            cpp_source += warp.codegen.codegen_struct(struct)

        # code-gen all imported functions
        for func in self.functions.keys():
            cpp_source += warp.codegen.codegen_func(func.adj, device="cpu")

        for kernel in self.module.kernels.values():

            # each kernel gets an entry point in the module
            cpp_source += warp.codegen.codegen_kernel(kernel, device="cpu", options=self.options)
            cpp_source += warp.codegen.codegen_module(kernel, device="cpu")

        # add headers
        cpp_source = warp.codegen.cpu_module_header + cpp_source

        return cpp_source

    def codegen_cuda(self):

        cu_source = ""

        # code-gen structs
        for struct in self.structs.keys():
            cu_source += warp.codegen.codegen_struct(struct)

        # code-gen all imported functions
        for func in self.functions.keys():
            cu_source += warp.codegen.codegen_func(func.adj, device="cuda") 

        for kernel in self.module.kernels.values():
            cu_source += warp.codegen.codegen_kernel(kernel, device="cuda", options=self.options)
            cu_source += warp.codegen.codegen_module(kernel, device="cuda")

        # add headers
        cu_source = warp.codegen.cuda_module_header + cu_source

        return cu_source

#-----------------------------------------------------
# stores all functions and kernels for a Python module
# creates a hash of the function to use for checking
# build cache

class Module:

    def __init__(self, name, loader):

        self.name = name
        self.loader = loader

        self.kernels = {}
        self.functions = {}
        self.constants = []
        self.structs = []

        self.dll = None
        self.cuda_modules = {} # module lookup by CUDA context

        self.cpu_build_failed = False
        self.cuda_build_failed = False

        self.options = {"max_unroll": 16,
                        "enable_backward": True,
                        "mode": warp.config.mode}

        # kernel hook lookup per device
        # hooks are stored with the module so they can be easily cleared when the module is reloaded.
        # -> See ``Kernel.get_hooks()``
        self.kernel_hooks = {}

        # Module dependencies are determined by scanning each function
        # and kernel for references to external functions and structs.
        #
        # When a referenced module is modified, all of its dependents need to be reloaded
        # on the next launch.  To detect this, a module's hash recursively includes
        # all of its references.
        # -> See ``Module.hash_module()``
        #
        # The dependency mechanism works for both static and dynamic (runtime) modifications.
        # When a module is reloaded at runtime, we recursively unload all of its
        # dependents, so that they will be re-hashed and reloaded on the next launch.
        # -> See ``get_module()``

        self.references = set() # modules whose content we depend on
        self.dependents = set() # modules that depend on our content

        # Since module hashing is recursive, we improve performance by caching the hash of the
        # module contents (kernel source, function source, and struct source).
        # After all kernels, functions, and structs are added to the module (usually at import time),
        # the content hash doesn't change.
        # -> See ``Module.hash_module_recursive()``

        self.content_hash = None


    def register_struct(self, struct):

        self.structs.append(struct)

        # for a reload of module on next launch
        self.unload()


    def register_kernel(self, kernel):

        self.kernels[kernel.key] = kernel

        self.find_references(kernel.adj)

        # for a reload of module on next launch
        self.unload()

    def register_function(self, func):
        
        if func.key not in self.functions:
            self.functions[func.key] = func
        else:
            self.functions[func.key].add_overload(func)

        self.find_references(func.adj)

        # for a reload of module on next launch
        self.unload()

    # collect all referenced functions / structs 
    # given the AST of a function or kernel
    def find_references(self, adj):

        def add_ref(ref):

            if ref is not self:
                self.references.add(ref)
                ref.dependents.add(self)

        # scan for function calls
        for node in ast.walk(adj.tree):
            if isinstance(node, ast.Call):
                try:
                    # try and look up path in function globals
                    path = adj.resolve_path(node.func)
                    func = eval(".".join(path), adj.func.__globals__)

                    # if this is a user-defined function, add a module reference
                    if isinstance(func, warp.context.Function) and func.module is not None:
                        add_ref(func.module)

                except:
                    # Lookups may fail for builtins, but that's ok.
                    # Lookups may also fail for functions in this module that haven't been imported yet,
                    # and that's ok too (not an external reference).
                    pass

        # scan for structs
        for arg in adj.args:
            if isinstance(arg.type, warp.codegen.Struct) and arg.type.module is not None:
                add_ref(arg.type.module)


    def hash_module(self):

        def hash_recursive(module, visited):

            # Hash this module, including all referenced modules recursively.
            # The visited set tracks modules already visited to avoid circular references.

            # check if we need to update the content hash
            if not module.content_hash:

                # recompute content hash
                ch = hashlib.sha256()

                # struct source
                for struct in module.structs:
                    s = inspect.getsource(struct.cls)
                    ch.update(bytes(s, 'utf-8'))

                # functions source
                for func in module.functions.values():
                    s = func.adj.source
                    ch.update(bytes(s, 'utf-8'))
                    
                # kernel source
                for kernel in module.kernels.values():
                    s = kernel.adj.source
                    ch.update(bytes(s, 'utf-8'))
                
                module.content_hash = ch.digest()

            h = hashlib.sha256()

            # content hash
            h.update(module.content_hash)

            # configuration parameters
            for k in sorted(module.options.keys()):
                s = f"{k}={module.options[k]}"
                h.update(bytes(s, 'utf-8'))

            # ensure to trigger recompilation if verify_fp flag is changed
            if warp.config.verify_fp:
                h.update(bytes("verify_fp", 'utf-8'))
        
            # compile-time constants (global)
            if warp.types.constant._hash:
                h.update(warp.constant._hash.digest())

            # recurse on references
            visited.add(module)

            sorted_deps = sorted(module.references, key=lambda m: m.name)
            for dep in sorted_deps:
                if dep not in visited:
                    dep_hash = hash_recursive(dep, visited)
                    h.update(dep_hash)

            return h.digest()


        return hash_recursive(self, visited=set())


    def load(self, device):

        device = get_device(device)

        if device.is_cpu:
            # check if already loaded
            if self.dll is not None:
                return True
            # avoid repeated build attempts
            if self.cpu_build_failed:
                return False
            if not warp.is_cpu_available():
                raise RuntimeError("Failed to build CPU module because no CPU buildchain was found")
            build_cpu = True
            build_cuda = False
        else:
            # check if already loaded
            if device.context in self.cuda_modules:
                return True
            # avoid repeated build attempts
            if self.cuda_build_failed:
                return False
            if not warp.is_cuda_available():
                raise RuntimeError("Failed to build CUDA module because CUDA is not available")
            build_cpu = False
            build_cuda = True

        with warp.utils.ScopedTimer(f"Module {self.name} load on device '{device}'"):

            build_path = warp.build.kernel_bin_dir
            gen_path = warp.build.kernel_gen_dir

            if not os.path.exists(build_path):
                os.makedirs(build_path)
            if not os.path.exists(gen_path):
                os.makedirs(gen_path)

            module_name = "wp_" + self.name
            module_path = os.path.join(build_path, module_name)

            if os.name == 'nt':
                dll_path = module_path + ".dll"
            else:
                dll_path = module_path + ".so"

            ptx_arch = min(device.arch, warp.config.ptx_target_arch)
            ptx_path = module_path + f".sm{ptx_arch}.ptx"

            cpu_hash_path = module_path + ".cpu.hash"
            ptx_hash_path = module_path + f".sm{ptx_arch}.hash"

            # test cache
            module_hash = self.hash_module()

            # check CPU cache
            if build_cpu and warp.config.cache_kernels and os.path.exists(cpu_hash_path):

                f = open(cpu_hash_path, 'rb')
                cache_hash = f.read()
                f.close()

                if cache_hash == module_hash:
                    if os.path.isfile(dll_path):
                        self.dll = warp.build.load_dll(dll_path)
                        if self.dll is not None:
                            return True

            # check GPU cache
            elif build_cuda and warp.config.cache_kernels and os.path.exists(ptx_hash_path):

                f = open(ptx_hash_path, 'rb')
                cache_hash = f.read()
                f.close()

                if cache_hash == module_hash:
                    if os.path.isfile(ptx_path):
                        cuda_module = warp.build.load_cuda(ptx_path, device)
                        if cuda_module is not None:
                            self.cuda_modules[device.context] = cuda_module
                            return True


            if warp.config.verbose:
                print(f"Warp: Rebuilding kernels for module {self.name} on device {device.alias}")

            builder = ModuleBuilder(self, self.options)
            
            if build_cpu:
                try:
                    cpp_path = os.path.join(gen_path, module_name + ".cpp")

                    # write cpp sources
                    cpp_source = builder.codegen_cpu()

                    cpp_file = open(cpp_path, "w")
                    cpp_file.write(cpp_source)
                    cpp_file.close()

                    # build DLL
                    with warp.utils.ScopedTimer("Compile x86", active=warp.config.verbose):
                        warp.build.build_dll(cpp_path, None, dll_path, config=self.options["mode"], verify_fp=warp.config.verify_fp)

                    # update cpu hash
                    f = open(cpu_hash_path, 'wb')
                    f.write(module_hash)
                    f.close()

                    # load the DLL
                    self.dll = warp.build.load_dll(dll_path)
                    if self.dll is None:
                        raise Exception("Failed to load CPU module")

                except Exception as e:
                    self.cpu_build_failed = True
                    # print(e)
                    raise(e)

            elif build_cuda:
                try:
                    cu_path = os.path.join(gen_path, module_name + ".cu")

                    # write cuda sources
                    cu_source = builder.codegen_cuda()
                    
                    cu_file = open(cu_path, "w")
                    cu_file.write(cu_source)
                    cu_file.close()

                    # generate PTX
                    ptx_arch = min(device.arch, warp.config.ptx_target_arch)
                    with warp.utils.ScopedTimer("Compile CUDA", active=warp.config.verbose):
                        warp.build.build_cuda(cu_path, ptx_arch, ptx_path, config=self.options["mode"], verify_fp=warp.config.verify_fp)

                    # update cuda hash
                    f = open(ptx_hash_path, 'wb')
                    f.write(module_hash)
                    f.close()

                    # load the PTX
                    cuda_module = warp.build.load_cuda(ptx_path, device)
                    if cuda_module is not None:
                        self.cuda_modules[device.context] = cuda_module
                    else:
                        raise Exception("Failed to load CUDA module")

                except Exception as e:
                    self.cuda_build_failed = True
                    # print(e)
                    raise(e)

            return True

    def unload(self):

        if self.dll is not None:
            warp.build.unload_dll(self.dll)
            self.dll = None

        # need to unload the CUDA module from all CUDA contexts where it is loaded
        # note: we ensure that this doesn't change the current CUDA context
        if self.cuda_modules:
            saved_context = runtime.core.cuda_context_get_current()
            for context, module in self.cuda_modules.items():
                runtime.core.cuda_unload_module(context, module)
            runtime.core.cuda_context_set_current(saved_context)
            self.cuda_modules = {}

        # clear kernel hooks
        self.kernel_hooks = {}

        # clear content hash
        self.content_hash = None


#-------------------------------------------
# execution context

# a simple allocator
# TODO: use a pooled allocator to avoid hitting the system allocator
class Allocator:

    def __init__(self, device):

        self.device = device

        if self.device.is_cpu:
            self._alloc_func = self.device.runtime.core.alloc_host
            self._free_func = self.device.runtime.core.free_host
        else:
            self._alloc_func = lambda size: self.device.runtime.core.alloc_device(self.device.context, size)
            self._free_func = lambda ptr: self.device.runtime.core.free_device(self.device.context, ptr)

    def alloc(self, size_in_bytes):
        
        return self._alloc_func(size_in_bytes)

    def free(self, ptr, size_in_bytes):

        self._free_func(ptr)


class ContextGuard:
    def __init__(self, device):
        self.device = device
    
    def __enter__(self):
        if self.device.is_cuda:
            runtime.core.cuda_context_push_current(self.device.context)
        elif is_cuda_available():
            self.saved_context = runtime.core.cuda_context_get_current()
    
    def __exit__(self, exc_type, exc_value, traceback):
        if self.device.is_cuda:
            runtime.core.cuda_context_pop_current()
        elif is_cuda_available():
            runtime.core.cuda_context_set_current(self.saved_context)


class Device:

    def __init__(self, runtime, alias, ordinal=-1, is_primary=False, context=None):
        self.runtime = runtime
        self.alias = alias
        self.ordinal = ordinal
        self.is_primary = is_primary

        # context can be None to avoid creating primary contexts until the device is used
        self._context = context

        # if the device context is not primary, it cannot be None
        if ordinal != -1 and not is_primary:
            assert(context is not None)

        # indicates whether CUDA graph capture is active for this device
        self.is_capturing = False

        self.allocator = Allocator(self)
        self.context_guard = ContextGuard(self)

        if self.ordinal == -1:

            # CPU device
            self.name = platform.processor() or "CPU"
            self.arch = 0
            self.is_uva = False
            
            # TODO: add more device-specific dispatch functions
            self.memset = runtime.core.memset_host

        elif ordinal >= 0 and ordinal < runtime.core.cuda_device_get_count():

            # CUDA device
            self.name = runtime.core.cuda_device_get_name(ordinal).decode()
            self.arch = runtime.core.cuda_device_get_arch(ordinal)
            self.is_uva = runtime.core.cuda_device_is_uva(ordinal)

            # TODO: add more device-specific dispatch functions
            self.memset = lambda ptr, value, size: runtime.core.memset_device(self.context, ptr, value, size)

        else:
            raise RuntimeError(f"Invalid device ordinal ({ordinal})'")

    @property
    def is_cpu(self):
        return self.ordinal < 0
    
    @property
    def is_cuda(self):
        return self.ordinal >= 0

    @property
    def context(self):
        if self._context is not None:
            return self._context
        elif self.is_primary:
            # acquire primary context on demand
            self._context = self.runtime.core.cuda_device_primary_context_retain(self.ordinal)
            if self._context is None:
                raise RuntimeError(f"Failed to acquire primary context for device {self}")
            self.runtime.context_map[self._context] = self
        return self._context

    @property
    def has_context(self):
        return self._context is not None

    @property
    def stream(self):
        # streams are created on demand under the hood, so need to call the native getter
        if self.context:
            return self.runtime.core.cuda_context_get_stream(self.context)

    def __str__(self):
        return self.alias

    def __repr__(self):
        return f"'{self.alias}'"

    def __eq__(self, other):
        if self is other:
            return True
        elif isinstance(other, Device):
            return self.context == other.context
        elif isinstance(other, str):
            if other == "cuda":
                return self == self.runtime.get_current_cuda_device()
            else:
                return other == self.alias
        else:
            return False

    def make_current(self):
        if self.context is not None:
            self.runtime.core.cuda_context_set_current(self.context)

    def can_access(self, other):
        other = self.runtime.get_device(other)
        if self.context == other.context:
            return True
        elif self.context is not None and other.context is not None:
            return bool(self.runtime.core.cuda_context_can_access_peer(self.context, other.context))
        else:
            return False


""" Meta-type for arguments that can be resolved to a concrete Device.
"""
Devicelike = Union[Device, str, None]


class Graph:

    def __init__(self, device: Device, exec: ctypes.c_void_p):

        self.device = device
        self.exec = exec

    def __del__(self):

        # use CUDA context guard to avoid side effects during garbage collection
        with self.device.context_guard:
            runtime.core.cuda_graph_destroy(self.device.context, self.exec)


class Runtime:

    def __init__(self):

        bin_path = os.path.join(os.path.dirname(os.path.realpath(__file__)), "bin")
        
        if (os.name == 'nt'):

            if (sys.version_info[0] > 3 or
                sys.version_info[0] == 3 and sys.version_info[1] >= 8):
                
                # Python >= 3.8 this method to add dll search paths
                os.add_dll_directory(bin_path)

            else:
                # Python < 3.8 we add dll directory to path
                os.environ["PATH"] = bin_path + os.pathsep + os.environ["PATH"]


            warp_lib = "warp.dll"
            self.core = warp.build.load_dll(os.path.join(bin_path, warp_lib))

        elif sys.platform == "darwin":

            warp_lib = os.path.join(bin_path, "warp.dylib")
            self.core = warp.build.load_dll(warp_lib)

        else:

            warp_lib = os.path.join(bin_path, "warp.so")
            self.core = warp.build.load_dll(warp_lib)

        # setup c-types for warp.dll
        self.core.alloc_host.argtypes = [ctypes.c_size_t]
        self.core.alloc_host.restype = ctypes.c_void_p
        self.core.alloc_device.argtypes = [ctypes.c_void_p, ctypes.c_size_t]
        self.core.alloc_device.restype = ctypes.c_void_p

        self.core.free_host.argtypes = [ctypes.c_void_p]
        self.core.free_host.restype = None
        self.core.free_device.argtypes = [ctypes.c_void_p, ctypes.c_void_p]
        self.core.free_device.restype = None

        self.core.memset_host.argtypes = [ctypes.c_void_p, ctypes.c_int, ctypes.c_size_t]
        self.core.memset_host.restype = None
        self.core.memset_device.argtypes = [ctypes.c_void_p, ctypes.c_void_p, ctypes.c_int, ctypes.c_size_t]
        self.core.memset_device.restype = None

        self.core.memcpy_h2h.argtypes = [ctypes.c_void_p, ctypes.c_void_p, ctypes.c_size_t]
        self.core.memcpy_h2h.restype = None
        self.core.memcpy_h2d.argtypes = [ctypes.c_void_p, ctypes.c_void_p, ctypes.c_void_p, ctypes.c_size_t]
        self.core.memcpy_h2d.restype = None
        self.core.memcpy_d2h.argtypes = [ctypes.c_void_p, ctypes.c_void_p, ctypes.c_void_p, ctypes.c_size_t]
        self.core.memcpy_d2h.restype = None
        self.core.memcpy_d2d.argtypes = [ctypes.c_void_p, ctypes.c_void_p, ctypes.c_void_p, ctypes.c_size_t]
        self.core.memcpy_d2d.restype = None
        self.core.memcpy_peer.argtypes = [ctypes.c_void_p, ctypes.c_void_p, ctypes.c_void_p, ctypes.c_void_p, ctypes.c_size_t]
        self.core.memcpy_peer.restype = None

        self.core.bvh_create_host.restype = ctypes.c_uint64
        self.core.bvh_create_host.argtypes = [ctypes.c_void_p, ctypes.c_void_p, ctypes.c_int]

        self.core.bvh_create_device.restype = ctypes.c_uint64
        self.core.bvh_create_device.argtypes = [ctypes.c_void_p, ctypes.c_void_p, ctypes.c_void_p, ctypes.c_int]

        self.core.bvh_destroy_host.argtypes = [ctypes.c_uint64]
        self.core.bvh_destroy_device.argtypes = [ctypes.c_uint64]

        self.core.bvh_refit_host.argtypes = [ctypes.c_uint64]
        self.core.bvh_refit_device.argtypes = [ctypes.c_uint64]

        self.core.mesh_create_host.restype = ctypes.c_uint64
        self.core.mesh_create_host.argtypes = [ctypes.c_void_p, ctypes.c_void_p, ctypes.c_void_p, ctypes.c_int, ctypes.c_int]

        self.core.mesh_create_device.restype = ctypes.c_uint64
        self.core.mesh_create_device.argtypes = [ctypes.c_void_p, ctypes.c_void_p, ctypes.c_void_p, ctypes.c_void_p, ctypes.c_int, ctypes.c_int]

        self.core.mesh_destroy_host.argtypes = [ctypes.c_uint64]
        self.core.mesh_destroy_device.argtypes = [ctypes.c_uint64]

        self.core.mesh_refit_host.argtypes = [ctypes.c_uint64]
        self.core.mesh_refit_device.argtypes = [ctypes.c_uint64]

        self.core.hash_grid_create_host.argtypes = [ctypes.c_int, ctypes.c_int, ctypes.c_int]
        self.core.hash_grid_create_host.restype = ctypes.c_uint64
        self.core.hash_grid_destroy_host.argtypes = [ctypes.c_uint64]
        self.core.hash_grid_update_host.argtypes = [ctypes.c_uint64, ctypes.c_float, ctypes.c_void_p, ctypes.c_int]
        self.core.hash_grid_reserve_host.argtypes = [ctypes.c_uint64, ctypes.c_int]

        self.core.hash_grid_create_device.argtypes = [ctypes.c_void_p, ctypes.c_int, ctypes.c_int, ctypes.c_int]
        self.core.hash_grid_create_device.restype = ctypes.c_uint64
        self.core.hash_grid_destroy_device.argtypes = [ctypes.c_uint64]
        self.core.hash_grid_update_device.argtypes = [ctypes.c_uint64, ctypes.c_float, ctypes.c_void_p, ctypes.c_int]
        self.core.hash_grid_reserve_device.argtypes = [ctypes.c_uint64, ctypes.c_int]

        self.core.volume_create_host.argtypes = [ctypes.c_void_p, ctypes.c_uint64]
        self.core.volume_create_host.restype = ctypes.c_uint64
        self.core.volume_get_buffer_info_host.argtypes = [ctypes.c_uint64, ctypes.POINTER(ctypes.c_void_p), ctypes.POINTER(ctypes.c_uint64)]
        self.core.volume_destroy_host.argtypes = [ctypes.c_uint64]

        self.core.volume_create_device.argtypes = [ctypes.c_void_p, ctypes.c_void_p, ctypes.c_uint64]
        self.core.volume_create_device.restype = ctypes.c_uint64
        self.core.volume_f_from_tiles_device.argtypes = [ctypes.c_void_p, ctypes.c_void_p, ctypes.c_int, ctypes.c_float, ctypes.c_float, ctypes.c_float, ctypes.c_float, ctypes.c_float, ctypes.c_bool]
        self.core.volume_f_from_tiles_device.restype = ctypes.c_uint64
        self.core.volume_v_from_tiles_device.argtypes = [ctypes.c_void_p, ctypes.c_void_p, ctypes.c_int, ctypes.c_float, ctypes.c_float, ctypes.c_float, ctypes.c_float, ctypes.c_float, ctypes.c_float, ctypes.c_float, ctypes.c_bool]
        self.core.volume_v_from_tiles_device.restype = ctypes.c_uint64
        self.core.volume_get_buffer_info_device.argtypes = [ctypes.c_uint64, ctypes.POINTER(ctypes.c_void_p), ctypes.POINTER(ctypes.c_uint64)]
        self.core.volume_destroy_device.argtypes = [ctypes.c_uint64]

        self.core.cuda_device_get_count.argtypes = None
        self.core.cuda_device_get_count.restype = ctypes.c_int
        self.core.cuda_device_primary_context_retain.argtypes = [ctypes.c_int]
        self.core.cuda_device_primary_context_retain.restype = ctypes.c_void_p
        self.core.cuda_device_get_name.argtypes = [ctypes.c_int]
        self.core.cuda_device_get_name.restype = ctypes.c_char_p
        self.core.cuda_device_get_arch.argtypes = [ctypes.c_int]
        self.core.cuda_device_get_arch.restype = ctypes.c_int
        self.core.cuda_device_is_uva.argtypes = [ctypes.c_int]
        self.core.cuda_device_is_uva.restype = ctypes.c_int

        self.core.cuda_context_get_current.argtypes = None
        self.core.cuda_context_get_current.restype = ctypes.c_void_p
        self.core.cuda_context_set_current.argtypes = [ctypes.c_void_p]
        self.core.cuda_context_set_current.restype = None
        self.core.cuda_context_push_current.argtypes = [ctypes.c_void_p]
        self.core.cuda_context_push_current.restype = None
        self.core.cuda_context_pop_current.argtypes = None
        self.core.cuda_context_pop_current.restype = None
        self.core.cuda_context_create.argtypes = [ctypes.c_int]
        self.core.cuda_context_create.restype = ctypes.c_void_p
        self.core.cuda_context_destroy.argtypes = [ctypes.c_void_p]
        self.core.cuda_context_destroy.restype = None
        self.core.cuda_context_synchronize.argtypes = [ctypes.c_void_p]
        self.core.cuda_context_synchronize.restype = None
        self.core.cuda_context_check.argtypes = [ctypes.c_void_p]
        self.core.cuda_context_check.restype = ctypes.c_uint64

        self.core.cuda_context_get_device_ordinal.argtypes = [ctypes.c_void_p]
        self.core.cuda_context_get_device_ordinal.restype = ctypes.c_int
        self.core.cuda_context_is_primary.argtypes = [ctypes.c_void_p]
        self.core.cuda_context_is_primary.restype = ctypes.c_int
        self.core.cuda_context_get_stream.argtypes = [ctypes.c_void_p]
        self.core.cuda_context_get_stream.restype = ctypes.c_void_p
        self.core.cuda_context_can_access_peer.argtypes = [ctypes.c_void_p, ctypes.c_void_p]
        self.core.cuda_context_can_access_peer.restype = ctypes.c_int

        self.core.cuda_stream_get_current.argtypes = None
        self.core.cuda_stream_get_current.restype = ctypes.c_void_p

        self.core.cuda_graph_begin_capture.argtypes = [ctypes.c_void_p]
        self.core.cuda_graph_begin_capture.restype = None
        self.core.cuda_graph_end_capture.argtypes = [ctypes.c_void_p]
        self.core.cuda_graph_end_capture.restype = ctypes.c_void_p
        self.core.cuda_graph_launch.argtypes = [ctypes.c_void_p, ctypes.c_void_p]
        self.core.cuda_graph_launch.restype = None
        self.core.cuda_graph_destroy.argtypes = [ctypes.c_void_p, ctypes.c_void_p]
        self.core.cuda_graph_destroy.restype = None

        self.core.cuda_compile_program.argtypes = [ctypes.c_char_p, ctypes.c_int, ctypes.c_char_p, ctypes.c_bool, ctypes.c_bool, ctypes.c_bool, ctypes.c_char_p]
        self.core.cuda_compile_program.restype = ctypes.c_size_t

        self.core.cuda_load_module.argtypes = [ctypes.c_void_p, ctypes.c_char_p]
        self.core.cuda_load_module.restype = ctypes.c_void_p

        self.core.cuda_unload_module.argtypes = [ctypes.c_void_p, ctypes.c_void_p]
        self.core.cuda_unload_module.restype = None

        self.core.cuda_get_kernel.argtypes = [ctypes.c_void_p, ctypes.c_void_p, ctypes.c_char_p]
        self.core.cuda_get_kernel.restype = ctypes.c_void_p
        
        self.core.cuda_launch_kernel.argtypes = [ctypes.c_void_p, ctypes.c_void_p, ctypes.c_size_t, ctypes.POINTER(ctypes.c_void_p)]
        self.core.cuda_launch_kernel.restype = ctypes.c_size_t

        self.core.init.restype = ctypes.c_int

        error = self.core.init()

        if error != 0:
            raise Exception("Warp initialization failed")

        self.device_map = {} # device lookup by alias
        self.context_map = {} # device lookup by context
        self.graph_capture_map = {} # indicates whether graph capture is active for a given device

        # register CPU device
        cpu_name = platform.processor()
        if not cpu_name:
            cpu_name = "CPU"
        self.cpu_device = Device(self, "cpu")
        self.device_map["cpu"] = self.cpu_device
        self.context_map[None] = self.cpu_device
        self.graph_capture_map[None] = False

        # register CUDA devices
        cuda_device_count = self.core.cuda_device_get_count()
        self.cuda_devices = []
        self.cuda_primary_devices = []
        for i in range(cuda_device_count):
            alias = f"cuda:{i}"
            device = Device(self, alias, ordinal=i, is_primary=True)
            self.cuda_devices.append(device)
            self.cuda_primary_devices.append(device)
            self.device_map[alias] = device

        # set default device
        if cuda_device_count > 0:
            if self.core.cuda_context_get_current() is not None:
                self.set_default_device("cuda")
            else:
                self.set_default_device("cuda:0")
            # save the initial CUDA device for backward compatibility with ScopedCudaGuard
            self.initial_cuda_device = self.default_device
        else:
            # CUDA not available
            self.set_default_device("cpu")
            self.initial_cuda_device = None

        # initialize kernel cache        
        warp.build.init_kernel_cache(warp.config.kernel_cache_dir)

        # print device and version information
        print("Warp initialized:")
        print(f"   Version: {warp.config.version}")
        print("   Devices:")
        print(f"     \"{self.cpu_device.alias}\"    | {self.cpu_device.name}")
        for cuda_device in self.cuda_devices:
            print(f"     \"{cuda_device.alias}\" | {cuda_device.name}")
        print(f"   Kernel cache: {warp.config.kernel_cache_dir}")

        # global tape
        self.tape = None


    def get_device(self, ident:Devicelike=None) -> Device:

        if isinstance(ident, Device):
            return ident
        elif ident is None:
            return self.default_device
        elif isinstance(ident, str):
            if ident == "cuda":
                return self.get_current_cuda_device()
            else:
                return self.device_map[ident]
        else:
            raise RuntimeError(f"Unable to resolve device from argument of type {type(ident)}")


    def set_default_device(self, ident:Devicelike):

        self.default_device = self.get_device(ident)


    def get_current_cuda_device(self):

        current_context = self.core.cuda_context_get_current()
        if current_context is not None:
            current_device = self.context_map.get(current_context)
            if current_device is not None:
                # this is a known device
                return current_device
            elif self.core.cuda_context_is_primary(current_context):
                # this is a primary context that we haven't used yet
                ordinal = self.core.cuda_context_get_device_ordinal(current_context)
                device = self.cuda_devices[ordinal]
                self.context_map[current_context] = device
                return device
            else:
                # this is an unseen non-primary context, register it as a new device with a unique alias
                alias = f"cuda!{current_context:x}"
                return self.map_cuda_device(alias, current_context)
        elif self.default_device.is_cuda:
            return self.default_device
        elif self.cuda_devices:
            return self.cuda_devices[0]
        else:
            raise RuntimeError("CUDA is not available")


    def rename_device(self, device, alias):

        del self.device_map[device.alias]
        device.alias = alias
        self.device_map[alias] = device
        return device


    def map_cuda_device(self, alias, context=None) -> Device:

        if context is None:
            context = self.core.cuda_context_get_current()
            if context is None:
                raise RuntimeError(f"Unable to determine CUDA context for device alias '{alias}'")

        # check if this alias already exists
        if alias in self.device_map:
            device = self.device_map[alias]
            if context == device.context:
                # device already exists with the same alias, that's fine
                return device
            else:
                raise RuntimeError(f"Device alias '{alias}' already exists")

        # check if this context already has an associated Warp device
        if context in self.context_map:
            # rename the device
            device = self.context_map[context]
            return self.rename_device(device, alias)
        else:
            # it's an unmapped context

            # get the device ordinal
            ordinal = self.core.cuda_context_get_device_ordinal(context)

            # check if this is a primary context (we could get here if it's a device that hasn't been used yet)
            if self.core.cuda_context_is_primary(context):
                # rename the device
                device = self.cuda_primary_devices[ordinal]
                return self.rename_device(device, alias)
            else:
                # create a new Warp device for this context
                device = Device(self, alias, ordinal=ordinal, is_primary=False, context=context)

                self.device_map[alias] = device
                self.context_map[context] = device
                self.cuda_devices.append(device)

                return device


    def unmap_cuda_device(self, alias):

        device = self.device_map.get(alias)

        # make sure the alias refers to a CUDA device
        if device is None or not device.is_cuda:
            raise RuntimeError(f"Invalid CUDA device alias '{alias}'")

        del self.device_map[alias]
        del self.context_map[device.context]
        self.cuda_devices.remove(device)


    def verify_cuda_device(self, device:Devicelike=None):

        if warp.config.verify_cuda:

            device = runtime.get_device(device)
            if not device.is_cuda:
                return

            err = self.core.cuda_context_check(device.context)
            if err != 0:
                raise RuntimeError(f"CUDA error detected: {err}")


def assert_initialized():
    assert runtime is not None, "Warp not initialized, call wp.init() before use"


# global entry points 
def is_cpu_available():
    
    # initialize host build env (do this lazily) since
    # it takes 5secs to run all the batch files to locate MSVC
    if warp.config.host_compiler == None:
        warp.config.host_compiler = warp.build.find_host_compiler()

    return warp.config.host_compiler != ""

def is_cuda_available():
    return get_cuda_device_count() > 0

def is_device_available(device):
    return device in get_devices()

def get_devices() -> List[Device]:
    """Returns a list of devices supported in this environment.
    """

    assert_initialized()

    devices = []
    if is_cpu_available():
        devices.append(runtime.cpu_device)
    for cuda_device in runtime.cuda_devices:
        devices.append(cuda_device)
    return devices

def get_cuda_device_count() -> int:
    """Returns the number of CUDA devices supported in this environment.
    """

    assert_initialized()

    return len(runtime.cuda_devices)

def get_cuda_device(ordinal:Union[int, None]=None) -> Device:
    """Returns the CUDA device with the given ordinal or the current CUDA device if ordinal is None.
    """

    assert_initialized()

    if ordinal is None:
        return runtime.get_current_cuda_device()
    else:
        return runtime.cuda_devices[ordinal]

def get_cuda_devices() -> List[Device]:
    """Returns a list of CUDA devices supported in this environment.
    """

    assert_initialized()

    return runtime.cuda_devices

def get_preferred_device() -> Device:
    """Returns the preferred compute device, CUDA if available and CPU otherwise.
    """

    assert_initialized()

    if is_cuda_available():
        return runtime.cuda_devices[0]
    elif is_cpu_available():
        return runtime.cpu_device
    else:
        return None

def get_device(ident:Devicelike=None) -> Device:
    """Returns the device identified by the argument.
    """

    assert_initialized()

    return runtime.get_device(ident)

def set_device(ident:Devicelike):
    """Sets the target device identified by the argument.
    """

    assert_initialized()

    device = runtime.get_device(ident)
    runtime.set_default_device(device)
    device.make_current()

def map_cuda_device(alias:str, context:ctypes.c_void_p=None) -> Device:
    """Assign a device alias to a CUDA context.

    This function can be used to create a wp.Device for an external CUDA context.
    If a wp.Device already exists for the given context, it's alias will change to the given value.

    Args:
        alias: A unique string to identify the device.
        context: A CUDA context pointer (CUcontext).  If None, the currently bound CUDA context will be used.
    
    Returns:
        The associated wp.Device.
    """

    assert_initialized()

    return runtime.map_cuda_device(alias, context)

def unmap_cuda_device(alias:str):
    """Remove a CUDA device with the given alias.
    """

    assert_initialized()

    runtime.unmap_cuda_device(alias)

def zeros(shape: Tuple=None, dtype=float, device: Devicelike=None, requires_grad: bool=False, **kwargs)-> warp.array:
    """Return a zero-initialized array

    Args:
        shape: Array dimensions
        dtype: Type of each element, e.g.: warp.vec3, warp.mat33, etc
        device: Device that array will live on
        requires_grad: Whether the array will be tracked for back propagation

    Returns:
        A warp.array object representing the allocation                
    """

    # backwards compatability for case where users did wp.zeros(n, dtype=..), or wp.zeros(n=length, dtype=..)
    if isinstance(shape, int):
        shape = (shape,)
    elif "n" in kwargs:
        shape = (kwargs["n"], )
    
    # compute num els
    num_elements = 1
    for d in shape:
        num_elements *= d

    num_bytes = num_elements*warp.types.type_size_in_bytes(dtype)

    device = get_device(device)

    if num_bytes > 0:

        if device.is_capturing:
            raise RuntimeError(f"Cannot allocate memory while graph capture is active on device {device}.")

        ptr = device.allocator.alloc(num_bytes)
        if ptr is None:
            raise RuntimeError("Memory allocation failed on device: {} for {} bytes".format(device, num_bytes))

        device.memset(ptr, 0, num_bytes)

    else:
        ptr = None

    # construct array
    return warp.types.array(dtype=dtype, shape=shape, capacity=num_bytes, ptr=ptr, device=device, owner=True, requires_grad=requires_grad)

def zeros_like(src: warp.array) -> warp.array:
    """Return a zero-initialized array with the same type and dimension of another array

    Args:
        src: The template array to use for length, data type, and device

    Returns:
        A warp.array object representing the allocation
    """

    arr = zeros(shape=src.shape, dtype=src.dtype, device=src.device, requires_grad=src.requires_grad)
    return arr

def clone(src: warp.array) -> warp.array:
    """Clone an existing array, allocates a copy of the src memory

    Args:
        src: The source array to copy

    Returns:
        A warp.array object representing the allocation
    """

    dest = empty(shape = src.shape, dtype=src.dtype, device=src.device, requires_grad=src.requires_grad)
    copy(dest, src)

    return dest

def empty(shape: Tuple=None, dtype=float, device:Devicelike=None, requires_grad:bool=False, **kwargs) -> warp.array:
    """Returns an uninitialized array

    Args:
        n: Number of elements
        dtype: Type of each element, e.g.: `warp.vec3`, `warp.mat33`, etc
        device: Device that array will live on
        requires_grad: Whether the array will be tracked for back propagation

    Returns:
        A warp.array object representing the allocation
    """

    # todo: implement uninitialized allocation
    return zeros(shape, dtype, device, requires_grad=requires_grad, **kwargs)  

def empty_like(src: warp.array, requires_grad:bool=False) -> warp.array:
    """Return an uninitialized array with the same type and dimension of another array

    Args:
        src: The template array to use for length, data type, and device
        requires_grad: Whether the array will be tracked for back propagation

    Returns:
        A warp.array object representing the allocation
    """
    arr = empty(shape=src.shape, dtype=src.dtype, device=src.device, requires_grad=requires_grad)
    return arr


def from_numpy(arr, dtype, device:Devicelike=None, requires_grad=False):

    return warp.array(data=arr, dtype=dtype, device=device, requires_grad=requires_grad)


def launch(kernel, dim: Tuple[int], inputs:List, outputs:List=[], adj_inputs:List=[], adj_outputs:List=[], device:Devicelike=None, adjoint=False):
    """Launch a Warp kernel on the target device

    Kernel launches are asynchronous with respect to the calling Python thread. 

    Args:
        kernel: The name of a Warp kernel function, decorated with the ``@wp.kernel`` decorator
        dim: The number of threads to launch the kernel, can be an integer, or a Tuple of ints with max of 4 dimensions
        inputs: The input parameters to the kernel
        outputs: The output parameters (optional)
        adj_inputs: The adjoint inputs (optional)
        adj_outputs: The adjoint outputs (optional)
        device: The device to launch on
        adjoint: Whether to run forward or backward pass (typically use False)
    """

    device = runtime.get_device(device)

    # check function is a Kernel
    if isinstance(kernel, Kernel) == False:
        raise RuntimeError("Error launching kernel, can only launch functions decorated with @wp.kernel.")

    # debugging aid
    if (warp.config.print_launches):
        print(f"kernel: {kernel.key} dim: {dim} inputs: {inputs} outputs: {outputs} device: {device}")

    # delay load modules
    success = kernel.module.load(device)
    if (success == False):
        return

    # construct launch bounds
    bounds = warp.types.launch_bounds_t(dim)

    if (bounds.size > 0):

        # first param is the number of threads
        params = []
        params.append(bounds)

        # converts arguments to kernel's expected ctypes and packs into params
        def pack_args(args, params):

            for i, a in enumerate(args):

                arg_type = kernel.adj.args[i].type
                arg_name = kernel.adj.args[i].label

                if (isinstance(arg_type, warp.types.array)):

                    if (a is None):
                        
                        # allow for NULL arrays
                        params.append(warp.types.array_t())

                    else:

                        # check for array value
                        if (isinstance(a, warp.types.array) == False):
                            raise RuntimeError(f"Error launching kernel '{kernel.key}', argument '{arg_name}' expects an array, but passed value has type {type(a)}.")
                        
                        # check subtype
                        if (a.dtype != arg_type.dtype):
                            raise RuntimeError(f"Error launching kernel '{kernel.key}', argument '{arg_name}' expects an array with dtype={arg_type.dtype} but passed array has dtype={a.dtype}.")

                        # check dimensions
                        if (a.ndim != arg_type.ndim):
                            raise RuntimeError(f"Error launching kernel '{kernel.key}', argument '{arg_name}' expects an array with {arg_type.ndim} dimension(s) but the passed array has {a.ndim} dimension(s).")

                        # check device
                        #if a.device != device and not device.can_access(a.device):
                        if a.device != device:
                            raise RuntimeError(f"Error launching kernel '{kernel.key}', trying to launch on device='{device}', but input array for argument '{arg_name}' is on device={a.device}.")
                        
                        params.append(a.__ctype__())

                elif (isinstance(arg_type, warp.codegen.Struct)):
                    assert a is not None
                    params.append(a._c_struct_)

                # try to convert to a value type (vec3, mat33, etc)
                elif issubclass(arg_type, ctypes.Array):

                    # force conversion to ndarray first (handles tuple / list, Gf.Vec3 case)
                    a = np.array(a)

                    # flatten to 1D array
                    v = a.flatten()
                    if (len(v) != arg_type._length_):
                        raise RuntimeError(f"Error launching kernel '{kernel.key}', parameter for argument '{arg_name}' has length {len(v)}, but expected {arg_type._length_}. Could not convert parameter to {arg_type}.")

                    # wrap the arg_type (which is an ctypes.Array) in a structure
                    # to ensure parameter is passed to the .dll by value rather than reference
                    class ValueArg(ctypes.Structure):
                        _fields_ = [ ('value', arg_type)]

                    x = ValueArg()
                    for i in range(arg_type._length_):
                        x.value[i] = v[i]

                    params.append(x)

                else:
                    try:
                        # try to pack as a scalar type
                        params.append(arg_type._type_(a))
                    except:
                        raise RuntimeError(f"Error launching kernel, unable to pack kernel parameter type {type(a)} for param {arg_name}, expected {arg_type}")


        fwd_args = inputs + outputs
        adj_args = adj_inputs + adj_outputs

        if (len(fwd_args)) != (len(kernel.adj.args)): 
            raise RuntimeError(f"Error launching kernel '{kernel.key}', passed {len(fwd_args)} arguments but kernel requires {len(kernel.adj.args)}.")

        pack_args(fwd_args, params)
        pack_args(adj_args, params)

        # late bind
        hooks = kernel.get_hooks(device)

        # run kernel
        if device.is_cpu:

            if adjoint:
                if hooks.backward is None:
                    raise RuntimeError(f"Failed to find backward kernel '{kernel.key}' from module '{kernel.module.name}' for device '{device}'")

                hooks.backward(*params)

            else:
                if hooks.forward is None:
                    raise RuntimeError(f"Failed to find forward kernel '{kernel.key}' from module '{kernel.module.name}' for device '{device}'")

                hooks.forward(*params)

        else:

            kernel_args = [ctypes.c_void_p(ctypes.addressof(x)) for x in params]
            kernel_params = (ctypes.c_void_p * len(kernel_args))(*kernel_args)

            if adjoint:
                if hooks.backward is None:
                    raise RuntimeError(f"Failed to find backward kernel '{kernel.key}' from module '{kernel.module.name}' for device '{device}'")

                runtime.core.cuda_launch_kernel(device.context, hooks.backward, bounds.size, kernel_params)

            else:
                if hooks.forward is None:
                    raise RuntimeError(f"Failed to find forward kernel '{kernel.key}' from module '{kernel.module.name}' for device '{device}'")

                runtime.core.cuda_launch_kernel(device.context, hooks.forward, bounds.size, kernel_params)

            try:
                runtime.verify_cuda_device(device)
            except Exception as e:
                print(f"Error launching kernel: {kernel.key} on device {device}")
                raise e

    # record on tape if one is active
    if (runtime.tape):
        runtime.tape.record(kernel, dim, inputs, outputs, device)


def synchronize():
    """Manually synchronize the calling CPU thread with any outstanding CUDA work on all devices

    This method allows the host application code to ensure that any kernel launches
    or memory copies have completed.
    """

    if is_cuda_available():

        # save the original context to avoid side effects
        saved_context = runtime.core.cuda_context_get_current()

        # TODO: only synchronize devices that have outstanding work
        for device in runtime.cuda_devices:
<<<<<<< HEAD
            # avoid creating primary context if the device has not been used yet
            if device.has_context:
                runtime.core.cuda_context_synchronize(device.context)
=======
            if device.is_capturing:
                raise RuntimeError(f"Cannot synchronize device {device} while graph capture is active")
            runtime.core.cuda_context_synchronize(device.context)
>>>>>>> 108bcd0c
        
        # restore the original context to avoid side effects
        runtime.core.cuda_context_set_current(saved_context)


def synchronize_device(device:Devicelike=None):
    """Manually synchronize the calling CPU thread with any outstanding CUDA work on the specified device

    This method allows the host application code to ensure that any kernel launches
    or memory copies have completed.

    Args:
        device: Device to synchronize.  If None, synchronize the current CUDA device.
    """

    device = runtime.get_device(device)
<<<<<<< HEAD
    if device.is_cuda:
        runtime.core.cuda_context_synchronize(device.context)
=======
    if not device.is_cuda:
        return
    if device.is_capturing:
        raise RuntimeError(f"Cannot synchronize device {device} while graph capture is active")

    runtime.core.cuda_context_synchronize(device.context)
>>>>>>> 108bcd0c


def force_load(device:Union[Device, str]=None):
    """Force all user-defined kernels to be compiled and loaded
    """

    if is_cuda_available():
        # save original context to avoid side effects
        saved_context = runtime.core.cuda_context_get_current()

    if device is None:
        devices = get_devices()
    else:
        devices = [get_device(device)]

    for d in devices:
        for m in user_modules.values():
            m.load(d)

    if is_cuda_available():
        # restore original context to avoid side effects
        runtime.core.cuda_context_set_current(saved_context)


def set_module_options(options: Dict[str, Any]):
    """Set options for the current module.

    Options can be used to control runtime compilation and code-generation
    for the current module individually. Available options are listed below.

    * **mode**: The compilation mode to use, can be "debug", or "release", defaults to the value of ``warp.config.mode``.
    * **max_unroll**: The maximum fixed-size loop to unroll (default 16)

    Args:

        options: Set of key-value option pairs
    """
   
    import inspect
    m = inspect.getmodule(inspect.stack()[1][0])

    get_module(m.__name__).options.update(options)

def get_module_options() -> Dict[str, Any]:
    """Returns a list of options for the current module.
    """
    import inspect
    m = inspect.getmodule(inspect.stack()[1][0])

    return get_module(m.__name__).options


def capture_begin(device:Devicelike=None):
    """Begin capture of a CUDA graph

    Captures all subsequent kernel launches and memory operations on CUDA devices.
    This can be used to record large numbers of kernels and replay them with low-overhead.
    """

    if warp.config.verify_cuda == True:
        raise RuntimeError("Cannot use CUDA error verification during graph capture")

    device = runtime.get_device(device)
    if not device.is_cuda:
        raise RuntimeError("Must be a CUDA device")

    # ensure that all modules are loaded, this is necessary
    # since cuLoadModule() is not permitted during capture
    force_load(device)
    
    device.is_capturing = True

    runtime.core.cuda_graph_begin_capture(device.context)


def capture_end(device:Devicelike=None) -> Graph:
    """Ends the capture of a CUDA graph

    Returns:
        A handle to a CUDA graph object that can be launched with :func:`~warp.capture_launch()`
    """

    device = runtime.get_device(device)
    if not device.is_cuda:
        raise RuntimeError("Must be a CUDA device")

    graph = runtime.core.cuda_graph_end_capture(device.context)

    device.is_capturing = False
    
    if graph == None:
        raise RuntimeError("Error occurred during CUDA graph capture. This could be due to an unintended allocation or CPU/GPU synchronization event.")
    else:
        return Graph(device, graph)


def capture_launch(graph: Graph):
    """Launch a previously captured CUDA graph

    Args:
        graph: A Graph as returned by :func:`~warp.capture_end`
    """

    runtime.core.cuda_graph_launch(graph.device.context, graph.exec)


def copy(dest: warp.array, src: warp.array, dest_offset: int = 0, src_offset: int = 0, count: int = 0):
    """Copy array contents from src to dest

    Args:
        dest: Destination array, must be at least as big as source buffer
        src: Source array
        dest_offset: Element offset in the destination array
        src_offset: Element offset in the source array
        count: Number of array elements to copy (will copy all elements if set to 0)

    """

    # backwards compatability, if count is zero then copy entire src array
    if count <= 0:
        count = src.size

    if count == 0:
        return

    if not dest.is_contiguous or not src.is_contiguous:
        raise RuntimeError(f"Copying to or from a non-continuguous array is unsupported.")

    bytes_to_copy = count * warp.types.type_size_in_bytes(src.dtype)

    src_size_in_bytes = src.size * warp.types.type_size_in_bytes(src.dtype)
    dst_size_in_bytes = dest.size * warp.types.type_size_in_bytes(dest.dtype)

    src_offset_in_bytes = src_offset * warp.types.type_size_in_bytes(src.dtype)
    dst_offset_in_bytes = dest_offset * warp.types.type_size_in_bytes(dest.dtype)

    src_ptr = src.ptr + src_offset_in_bytes
    dst_ptr = dest.ptr + dst_offset_in_bytes

    if src_offset_in_bytes + bytes_to_copy > src_size_in_bytes:
        raise RuntimeError(f"Trying to copy source buffer with size ({bytes_to_copy}) from offset ({src_offset_in_bytes}) is larger than source size ({src_size_in_bytes})")

    if dst_offset_in_bytes + bytes_to_copy > dst_size_in_bytes:
        raise RuntimeError(f"Trying to copy source buffer with size ({bytes_to_copy}) to offset ({dst_offset_in_bytes}) is larger than destination size ({dst_size_in_bytes})")

    if src.device.is_cpu and dest.device.is_cpu:
        runtime.core.memcpy_h2h(dst_ptr, src_ptr, bytes_to_copy)
    elif src.device.is_cpu and dest.device.is_cuda:
        runtime.core.memcpy_h2d(dest.device.context, dst_ptr, src_ptr, bytes_to_copy)
    elif src.device.is_cuda and dest.device.is_cpu:
        runtime.core.memcpy_d2h(src.device.context, dst_ptr, src_ptr, bytes_to_copy)
    elif src.device.is_cuda and dest.device.is_cuda:
        if src.device == dest.device:
            runtime.core.memcpy_d2d(dest.device.context, dst_ptr, src_ptr, bytes_to_copy)
        else:
            runtime.core.memcpy_peer(dest.device.context, dst_ptr, src.device.context, src_ptr, bytes_to_copy)
    else:
        raise RuntimeError("Unexpected source and destination combination")


def type_str(t):
    if t == None:
        return "None"
    elif t == Any:
        return "Any"
    elif t == Callable:
        return "Callable"
    elif isinstance(t, List):
        return "Tuple[" + ", ".join(map(type_str, t)) + "]"
    elif isinstance(t, warp.array):
        return f"array[{type_str(t.dtype)}]"
    else:
        return t.__name__

def print_function(f, file):

    if f.hidden:
        return

    args = ", ".join(f"{k}: {type_str(v)}" for k,v in f.input_types.items())

    return_type = ""

    try:

        # todo: construct a default value for each of the functions args
        # so we can generate the return type for overloaded functions
        return_type = " -> " + type_str(f.value_func(None))
    except:
        pass

    print(f".. function:: {f.key}({args}){return_type}", file=file)
    print("", file=file)
    
    if (f.doc != ""):
        print(f"   {f.doc}", file=file)
        print("", file=file)

    print(file=file)
    

def print_builtins(file):

    header = ("..\n"
              "   Autogenerated File - Do not edit. Run build_docs.py to generate.\n"
              "\n"
              ".. functions:\n"
              ".. currentmodule:: warp\n"
              "\n"
              "Kernel Reference\n"
              "================")

    print(header, file=file)

    # type definitions of all functions by group
    print("Scalar Types", file=file)
    print("------------", file=file)

    for t in warp.types.scalar_types:
        print(f".. autoclass:: {t.__name__}", file=file)

    print("Vector Types", file=file)
    print("------------", file=file)

    for t in warp.types.vector_types:
        print(f".. autoclass:: {t.__name__}", file=file)


    # build dictionary of all functions by group
    groups = {}

    for k, f in builtin_functions.items():

        # build dict of groups
        if f.group not in groups:
            groups[f.group] = []
        
        # append all overloads to the group
        for o in f.overloads:
            groups[f.group].append(o)

    for k, g in groups.items():
        print("\n", file=file)
        print(k, file=file)
        print("---------------", file=file)

        for f in g:
            print_function(f, file=file)


def export_stubs(file):
    """ Generates stub file for auto-complete of builtin functions"""

    import textwrap

    print("# Autogenerated file, do not edit, this file provides stubs for builtins autocomplete in VSCode, PyCharm, etc", file=file)
    print("", file=file)
    print("from typing import Any", file=file)
    print("from typing import Tuple", file=file)
    print("from typing import Callable", file=file)
    print("from typing import overload", file=file)

    print("from warp.types import array, array2d, array3d, array4d, constant", file=file)
    print("from warp.types import int8, uint8, int16, uint16, int32, uint32, int64, uint64, float16, float32, float64", file=file)
    print("from warp.types import vec2, vec3, vec4, mat22, mat33, mat44, quat, transform, spatial_vector, spatial_matrix", file=file)
    print("from warp.types import bvh_query_t, mesh_query_aabb_t, hash_grid_query_t", file=file)


    #print("from warp.types import *", file=file)
    print("\n", file=file)

    for k, g in builtin_functions.items():

        for f in g.overloads:

            args = ", ".join(f"{k}: {type_str(v)}" for k,v in f.input_types.items())

            return_str = ""

            if f.export == False or f.hidden == True:
                continue
            
            try:
                       
                # todo: construct a default value for each of the functions args
                # so we can generate the return type for overloaded functions
                return_type = f.value_func(None)
                if return_type:
                    return_str = " -> " + type_str(return_type)

            except:
                pass

            print("@overload", file=file)
            print(f"def {f.key}({args}){return_str}:", file=file)
            print(f'   """', file=file)
            print(textwrap.indent(text=f.doc, prefix="   "), file=file)
            print(f'   """', file=file)
            print(f"   ...\n", file=file)
            


def export_builtins(file):

    for k, g in builtin_functions.items():

        for f in g.overloads:

            if f.export == False:
                continue

            simple = True
            for k, v in f.input_types.items():
                if isinstance(v, warp.array) or v == Any or v == Callable or v == Tuple:
                    simple = False
                    break

            # only export simple types that don't use arrays
            # or templated types
            if not simple or f.variadic:
                continue

            args = ", ".join(f"{type_str(v)} {k}" for k,v in f.input_types.items())
            params = ", ".join(f.input_types.keys())

            return_type = ""

            try:
                # todo: construct a default value for each of the functions args
                # so we can generate the return type for overloaded functions
                return_type = type_str(f.value_func(None))
            except:
                pass

            if return_type.startswith("Tuple"):
                continue

            if args == "":
                print(f"WP_API void {f.mangled_name}({return_type}* ret) {{ *ret = wp::{f.key}({params}); }}", file=file)
            elif return_type == "None":
                print(f"WP_API void {f.mangled_name}({args}) {{ wp::{f.key}({params}); }}", file=file)
            else:
                print(f"WP_API void {f.mangled_name}({args}, {return_type}* ret) {{ *ret = wp::{f.key}({params}); }}", file=file)


# initialize global runtime
runtime = None

def init():
    """Initialize the Warp runtime. This function must be called before any other API call. If an error occurs an exception will be raised.
    """
    global runtime

    if (runtime == None):
        runtime = Runtime()
<|MERGE_RESOLUTION|>--- conflicted
+++ resolved
@@ -1787,15 +1787,14 @@
 
         # TODO: only synchronize devices that have outstanding work
         for device in runtime.cuda_devices:
-<<<<<<< HEAD
+
             # avoid creating primary context if the device has not been used yet
             if device.has_context:
+
+                if device.is_capturing:
+                    raise RuntimeError(f"Cannot synchronize device {device} while graph capture is active")
+
                 runtime.core.cuda_context_synchronize(device.context)
-=======
-            if device.is_capturing:
-                raise RuntimeError(f"Cannot synchronize device {device} while graph capture is active")
-            runtime.core.cuda_context_synchronize(device.context)
->>>>>>> 108bcd0c
         
         # restore the original context to avoid side effects
         runtime.core.cuda_context_set_current(saved_context)
@@ -1812,17 +1811,11 @@
     """
 
     device = runtime.get_device(device)
-<<<<<<< HEAD
     if device.is_cuda:
+        if device.is_capturing:
+            raise RuntimeError(f"Cannot synchronize device {device} while graph capture is active")
+
         runtime.core.cuda_context_synchronize(device.context)
-=======
-    if not device.is_cuda:
-        return
-    if device.is_capturing:
-        raise RuntimeError(f"Cannot synchronize device {device} while graph capture is active")
-
-    runtime.core.cuda_context_synchronize(device.context)
->>>>>>> 108bcd0c
 
 
 def force_load(device:Union[Device, str]=None):
